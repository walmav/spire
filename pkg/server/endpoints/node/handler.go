package node

import (
	"crypto"
	"crypto/x509"
	"errors"
	"fmt"
	"io"
	"net"
	"net/url"
	"path"
	"strings"
	"time"

	"github.com/andres-erbsen/clock"
	"github.com/golang/protobuf/ptypes/wrappers"
	"github.com/sirupsen/logrus"
	"github.com/spiffe/spire/pkg/common/idutil"
	"github.com/spiffe/spire/pkg/common/jwtsvid"
	"github.com/spiffe/spire/pkg/common/telemetry"
	telemetry_common "github.com/spiffe/spire/pkg/common/telemetry/common"
	telemetry_server "github.com/spiffe/spire/pkg/common/telemetry/server"
	"github.com/spiffe/spire/pkg/server/ca"
	"github.com/spiffe/spire/pkg/server/catalog"
	"github.com/spiffe/spire/pkg/server/util/regentryutil"
	"github.com/spiffe/spire/proto/spire/api/node"
	"github.com/spiffe/spire/proto/spire/common"
	"github.com/spiffe/spire/proto/spire/server/datastore"
	"github.com/spiffe/spire/proto/spire/server/nodeattestor"
	"github.com/spiffe/spire/proto/spire/server/noderesolver"
	"golang.org/x/net/context"
	"google.golang.org/grpc/codes"
	"google.golang.org/grpc/credentials"
	"google.golang.org/grpc/peer"
	"google.golang.org/grpc/status"
)

type HandlerConfig struct {
	Log         logrus.FieldLogger
	Metrics     telemetry.Metrics
	Catalog     catalog.Catalog
	ServerCA    ca.ServerCA
	TrustDomain url.URL
	Clock       clock.Clock

	// Allow agentless SPIFFE IDs when doing node attestation
	AllowAgentlessNodeAttestors bool
}

type Handler struct {
	c       HandlerConfig
	limiter Limiter
}

func NewHandler(config HandlerConfig) *Handler {
	if config.Clock == nil {
		config.Clock = clock.New()
	}
	return &Handler{
		c:       config,
		limiter: NewLimiter(config.Log),
	}
}

//Attest attests the node and gets the base node SVID.
func (h *Handler) Attest(stream node.Node_AttestServer) (err error) {
	counter := telemetry_server.StartNodeAPIAttestCall(h.c.Metrics)
	defer counter.Done(&err)

	log := h.c.Log

	// make sure node attestor stream will be cancelled if things go awry
	ctx, cancel := context.WithCancel(stream.Context())
	defer cancel()

	// pull off the initial request
	request, err := stream.Recv()
	if err != nil {
		return err
	}

	err = h.limiter.Limit(ctx, AttestMsg, 1)
	if err != nil {
		return status.Error(codes.ResourceExhausted, err.Error())
	}

	if request.AttestationData == nil {
		return status.Error(codes.InvalidArgument, "request missing attestation data")
	}
	if request.AttestationData.Type == "" {
		return status.Error(codes.InvalidArgument, "request missing attestation data type")
	}

	if len(request.Csr) == 0 {
		return status.Error(codes.InvalidArgument, "request missing CSR")
	}

	csr, err := h.parseAttestCSR(request.Csr)
	if err != nil {
<<<<<<< HEAD
		return status.Error(codes.InvalidArgument, err.Error())
=======
		return status.Errorf(codes.InvalidArgument, "request CSR is invalid: %v", err)
	}
	telemetry_common.AddSPIFFEID(counter, agentID)

	attestedBefore, err := h.isAttested(ctx, agentID)
	if err != nil {
		log.Error(err)
		return errors.New("failed to determine if agent has already attested")
>>>>>>> 1b8cb323
	}

	// Pick the right node attestor
	var attestResponse *nodeattestor.AttestResponse
	if request.AttestationData.Type != "join_token" {
		// New attestor plugins don't provide a SPIFFE ID to the agent so the
		// CSR will not have one. If we have a SPIFFE ID in the CSR then we're
		// working with a legacy plugin and need to provide deprecated
		// "attested before" information to the server side plugin so it can
		// make re-attestation decisions.
		//
		// If the CSR does not provide a SPIFFE ID then we tell the plugin
		// that the agent has already attested to prevent old plugins from
		// re-attesting unsafely.
		//
		// TODO: remove in SPIRE 0.10
		attestedBefore := true
		if csr.SpiffeID != "" {
			attestedBefore, err = h.isAttested(ctx, csr.SpiffeID)
			if err != nil {
				h.c.Log.Error(err)
				return errors.New("failed to determine if agent has already attested")
			}
		}

		nodeAttestor, ok := h.c.Catalog.GetNodeAttestorNamed(request.AttestationData.Type)
		if !ok {
			return fmt.Errorf("could not find node attestor type %q", request.AttestationData.Type)
		}

		attestStream, err := nodeAttestor.Attest(ctx)
		if err != nil {
			return fmt.Errorf("unable to open attest stream: %v", err)
		}

		attestResponse, err = h.doAttestChallengeResponse(ctx, stream, attestStream, request, attestedBefore)
		if err != nil {
			return err
		}
		if err := attestStream.CloseSend(); err != nil {
			return err
		}
		if _, err := attestStream.Recv(); err != io.EOF {
			log.WithError(err).Warn("expected EOF on attestation stream")
		}
	} else {
		attestResponse, err = h.attestToken(ctx, request.AttestationData)
		if err != nil {
			return fmt.Errorf("failed to attest: %v", err)
		}
	}

<<<<<<< HEAD
	agentID := attestResponse.AgentId
	counter.AddLabel(telemetry.SPIFFEID, agentID)

	if csr.SpiffeID != "" && agentID != csr.SpiffeID {
		h.c.Log.Error("attested SPIFFE ID does not match CSR")
		return errors.New("attestor returned unexpected response")
	}

	h.c.Log.Debugf("Signing CSR for Agent SVID %v", agentID)
	svid, err := h.c.ServerCA.SignX509SVID(ctx, ca.X509SVIDParams{
		SpiffeID:  agentID,
		PublicKey: csr.PublicKey,
	})
=======
	if err := h.validateAttestation(agentID, attestResponse); err != nil {
		log.Error(err)
		return errors.New("attestor returned unexpected response")
	}

	log = log.WithField(telemetry.SPIFFEID, agentID)
	log.Debug("Signing CSR for Agent SVID")
	svid, err := h.c.ServerCA.SignX509SVID(ctx, request.Csr, ca.X509Params{})
>>>>>>> 1b8cb323
	if err != nil {
		log.Error(err)
		return errors.New("failed to sign CSR")
	}

	if err := h.updateNodeSelectors(ctx, agentID, attestResponse, request.AttestationData.Type); err != nil {
		log.Error(err)
		return errors.New("failed to update node selectors")
	}

	response, err := h.getAttestResponse(ctx, agentID, svid)
	if err != nil {
		log.Error(err)
		return errors.New("failed to compose response")
	}

<<<<<<< HEAD
	isAttested, err := h.isAttested(ctx, agentID)
	switch {
	case err != nil:
		h.c.Log.Error(err)
		return errors.New("failed to determine if agent has already attested")
	case isAttested:
		if err := h.updateAttestationEntry(ctx, svid[0]); err != nil {
			h.c.Log.Error(err)
			return errors.New("failed to update attestation entry")
		}
	default:
		if err := h.createAttestationEntry(ctx, svid[0], request.AttestationData.Type); err != nil {
			h.c.Log.Error(err)
=======
	if attestedBefore {
		err = h.updateAttestationEntry(ctx, svid[0])
		if err != nil {
			log.Error(err)
			return errors.New("failed to update attestation entry")
		}
	} else {
		err = h.createAttestationEntry(ctx, svid[0], request.AttestationData.Type)
		if err != nil {
			log.Error(err)
>>>>>>> 1b8cb323
			return errors.New("failed to create attestation entry")
		}
	}

	p, ok := peer.FromContext(ctx)
	if ok {
		log.WithFields(logrus.Fields{
			telemetry.Attestor: request.AttestationData.Type,
			telemetry.Address:  p.Addr,
		}).Info("Node attestation request completed")
	}

	if err := stream.Send(response); err != nil {
		return err
	}

	return nil
}

//FetchX509SVID gets Workload, Agent certs and CA trust bundles.
//Also used for rotation Base Node SVID or the Registered Node SVID used for this call.
//List can be empty to allow Node Agent cache refresh).
func (h *Handler) FetchX509SVID(server node.Node_FetchX509SVIDServer) (err error) {
	counter := telemetry_server.StartNodeAPIFetchX509SVIDCall(h.c.Metrics)
	defer counter.Done(&err)

	peerCert, ok := getPeerCertificate(server.Context())
	if !ok {
		return errors.New("client SVID is required for this request")
	}

	for {
		request, err := server.Recv()
		if err == io.EOF {
			return nil
		}
		if err != nil {
			return err
		}

		ctx := server.Context()
		csrsLenDeprecated := len(request.DEPRECATEDCsrs)
		csrsLen := len(request.Csrs)

		err = h.limiter.Limit(ctx, CSRMsg, max(csrsLen, csrsLenDeprecated))
		if err != nil {
			return status.Error(codes.ResourceExhausted, err.Error())
		}

		agentID, err := getSpiffeIDFromCert(peerCert)
		if err != nil {
			h.c.Log.Error(err)
			return err
		}

		regEntries, err := regentryutil.FetchRegistrationEntries(ctx, h.c.Catalog.GetDataStore(), agentID)
		if err != nil {
			h.c.Log.Error(err)
			return errors.New("failed to fetch agent registration entries")
		}

		// Only one of 'CSRs', 'DEPRECATEDCSRs' must be populated
		if csrsLen != 0 && csrsLenDeprecated != 0 {
			return errors.New("cannot use 'Csrs' and 'DeprecatedCsrs' on the same 'FetchX509Request'")
		}

		// Select how to sign the SVIDs based on the agent version
		var svids map[string]*node.X509SVID
		var spiffeIDs []string

		if csrsLen != 0 {
			// Current agent, use regular signCSRs (it returns svids keyed by entryID)
			svids, spiffeIDs, err = h.signCSRs(ctx, peerCert, request.Csrs, regEntries)
			if err != nil {
				h.c.Log.Error(err)
				return errors.New("failed to sign CSRs")
			}

			// Add entryID and spiffeID to counter
			for entryID := range svids {
				telemetry_common.AddRegistrationID(counter, entryID)
			}
			for _, spiffeID := range spiffeIDs {
				telemetry_common.AddSPIFFEID(counter, spiffeID)
			}

		} else if csrsLenDeprecated != 0 {
			// Legacy agent, use legacy SignCSRs (it returns svids keyed by spiffeID)
			svids, err = h.signCSRsLegacy(ctx, peerCert, request.DEPRECATEDCsrs, regEntries)
			if err != nil {
				h.c.Log.Error(err)
				return errors.New("failed to sign CSRs")
			}

			// Add spiffeID to counter (entryID is not available)
			for spiffeID := range svids {
				telemetry_common.AddSPIFFEID(counter, spiffeID)
			}
		} else {
			// If both are zero, there is not CSR to sign -> assign an empty map
			svids = make(map[string]*node.X509SVID)
		}

		bundles, err := h.getBundlesForEntries(ctx, regEntries)
		if err != nil {
			h.c.Log.Error(err)
			return err
		}

		err = server.Send(&node.FetchX509SVIDResponse{
			SvidUpdate: &node.X509SVIDUpdate{
				Svids:               svids,
				RegistrationEntries: regEntries,
				Bundles:             bundles,
			},
		})
		if err != nil {
			h.c.Log.WithError(err).Error("Error sending FetchX509SVIDResponse")
		}
	}
}

func (h *Handler) FetchX509CASVID(ctx context.Context, req *node.FetchX509CASVIDRequest) (_ *node.FetchX509CASVIDResponse, err error) {
	counter := telemetry.StartCall(h.c.Metrics, "node_api", "x509_ca_svid", "fetch")
	defer counter.Done(&err)

	peerCert, ok := getPeerCertificate(ctx)
	if !ok {
		return nil, status.Error(codes.Unauthenticated, "downstream SVID is required for this request")
	}

	entry, ok := getDownstreamEntry(ctx)
	if !ok {
		return nil, status.Error(codes.PermissionDenied, "downstream entry is required for this request")
	}

	err = h.limiter.Limit(ctx, CSRMsg, 1)
	if err != nil {
		return nil, status.Error(codes.ResourceExhausted, err.Error())
	}

	downstreamID, err := getSpiffeIDFromCert(peerCert)
	if err != nil {
		h.c.Log.Error(err)
		return nil, err
	}

	sourceAddress := "unknown"
	if peerAddress, ok := getPeerAddress(ctx); ok {
		sourceAddress = peerAddress.String()
	}

	signLog := h.c.Log.WithFields(logrus.Fields{
		telemetry.CallerID: downstreamID,
		telemetry.Address:  sourceAddress,
	})

	csr, err := h.parseX509CACSR(req.Csr)
	if err != nil {
		return nil, status.Error(codes.InvalidArgument, err.Error())
	}

	signLog.Debug("Signing downstream CA SVID")
	svid, err := h.buildCASVID(ctx, ca.X509CASVIDParams{
		SpiffeID:  csr.SpiffeID,
		PublicKey: csr.PublicKey,
		TTL:       time.Duration(entry.Ttl) * time.Second,
	})
	if err != nil {
		return nil, err
	}

	bundle, err := h.getBundle(ctx, h.c.TrustDomain.String())
	if err != nil {
		return nil, err
	}

	return &node.FetchX509CASVIDResponse{
		Svid:   svid,
		Bundle: bundle,
	}, nil
}

func (h *Handler) FetchJWTSVID(ctx context.Context, req *node.FetchJWTSVIDRequest) (resp *node.FetchJWTSVIDResponse, err error) {
	counter := telemetry_server.StartNodeAPIFetchJWTSVIDCall(h.c.Metrics)
	defer counter.Done(&err)

	if err := h.limiter.Limit(ctx, JSRMsg, 1); err != nil {
		return nil, status.Error(codes.ResourceExhausted, err.Error())
	}

	peerCert, ok := getPeerCertificate(ctx)
	if !ok {
		return nil, errors.New("client SVID is required for this request")
	}

	// validate request parameters
	switch {
	case req.Jsr == nil:
		return nil, status.Error(codes.InvalidArgument, "request missing JSR")
	case req.Jsr.SpiffeId == "":
		return nil, status.Error(codes.InvalidArgument, "request missing SPIFFE ID")
	case len(req.Jsr.Audience) == 0:
		return nil, status.Error(codes.InvalidArgument, "request missing audience")
	}

	telemetry_common.AddSPIFFEID(counter, req.Jsr.SpiffeId)

	agentID, err := getSpiffeIDFromCert(peerCert)
	if err != nil {
		h.c.Log.Error(err)
		return nil, err
	}

	ds := h.c.Catalog.GetDataStore()
	regEntries, err := regentryutil.FetchRegistrationEntries(ctx, ds, agentID)
	if err != nil {
		return nil, err
	}

	found := false
	for _, candidateEntry := range regEntries {
		if candidateEntry.SpiffeId == req.Jsr.SpiffeId {
			found = true
			break
		}
	}
	if !found {
		err := fmt.Errorf("caller %q is not authorized for %q", agentID, req.Jsr.SpiffeId)
		h.c.Log.Error(err)
		return nil, err
	}

	token, err := h.c.ServerCA.SignJWTSVID(ctx, req.Jsr)
	if err != nil {
		h.c.Log.Error(err)
		return nil, err
	}

	issuedAt, expiresAt, err := jwtsvid.GetTokenExpiry(token)
	if err != nil {
		return nil, err
	}

	telemetry_common.AddAudience(counter, req.Jsr.Audience...)

	return &node.FetchJWTSVIDResponse{
		Svid: &node.JWTSVID{
			Token:     token,
			IssuedAt:  issuedAt.Unix(),
			ExpiresAt: expiresAt.Unix(),
		},
	}, nil
}

func (h *Handler) AuthorizeCall(ctx context.Context, fullMethod string) (context.Context, error) {
	switch fullMethod {
	// no authn/authz is required for attestation
	case "/spire.api.node.Node/Attest":

	// peer certificate required for SVID fetching
	case "/spire.api.node.Node/FetchX509SVID",
		"/spire.api.node.Node/FetchJWTSVID":
		peerCert, err := getPeerCertificateFromRequestContext(ctx)
		if err != nil {
			h.c.Log.Error(err)
			return nil, status.Error(codes.Unauthenticated, "agent SVID is required for this request")
		}

		if err := h.validateAgentSVID(ctx, peerCert); err != nil {
			h.c.Log.Error(err)
			return nil, status.Error(codes.PermissionDenied, "agent is not attested or no longer valid")
		}

		ctx = withPeerCertificate(ctx, peerCert)
	case "/spire.api.node.Node/FetchX509CASVID":
		peerCert, err := getPeerCertificateFromRequestContext(ctx)
		if err != nil {
			h.c.Log.Error(err)
			return nil, status.Error(codes.Unauthenticated, "downstream SVID is required for this request")
		}
		entry, err := h.validateDownstreamSVID(ctx, peerCert)
		if err != nil {
			h.c.Log.Error(err)
			return nil, status.Error(codes.PermissionDenied, "peer is not a valid downstream SPIRE server")
		}

		ctx = withPeerCertificate(ctx, peerCert)
		ctx = withDownstreamEntry(ctx, entry)
	// method not handled
	default:
		return nil, status.Errorf(codes.PermissionDenied, "authorization not implemented for method %q", fullMethod)
	}

	return ctx, nil
}

func (h *Handler) isAttested(ctx context.Context, baseSpiffeID string) (bool, error) {
	ds := h.c.Catalog.GetDataStore()

	fetchRequest := &datastore.FetchAttestedNodeRequest{
		SpiffeId: baseSpiffeID,
	}
	fetchResponse, err := ds.FetchAttestedNode(ctx, fetchRequest)
	if err != nil {
		return false, err
	}

	node := fetchResponse.Node
	if node != nil && node.SpiffeId == baseSpiffeID {
		return true, nil
	}

	return false, nil
}

func (h *Handler) validateAgentSVID(ctx context.Context, cert *x509.Certificate) error {
	ds := h.c.Catalog.GetDataStore()

	agentID, err := getSpiffeIDFromCert(cert)
	if err != nil {
		return err
	}

	// agent SVIDs must be unexpired and a belong to the attested nodes.
	// NOTE: gRPC will reuse connections from agents and therefore, we can't
	// rely on TLS handshakes to verify certificate validity since the
	// certificate on the connection could have expired after the initial
	// handshake.
	if h.c.Clock.Now().After(cert.NotAfter) {
		return fmt.Errorf("agent %q SVID has expired", agentID)
	}

	resp, err := ds.FetchAttestedNode(ctx, &datastore.FetchAttestedNodeRequest{
		SpiffeId: agentID,
	})
	if err != nil {
		return err
	}

	node := resp.Node
	if node == nil {
		return fmt.Errorf("agent %q is not attested", agentID)
	}
	if node.CertSerialNumber != cert.SerialNumber.String() {
		return fmt.Errorf("agent %q SVID does not match expected serial number", agentID)
	}

	return nil
}

func (h *Handler) validateDownstreamSVID(ctx context.Context, cert *x509.Certificate) (*common.RegistrationEntry, error) {
	peerID, err := getSpiffeIDFromCert(cert)
	if err != nil {
		return nil, err
	}

	// peer SVIDs must be unexpired and have a corresponding downstream entry
	if h.c.Clock.Now().After(cert.NotAfter) {
		return nil, fmt.Errorf("peer %q SVID has expired", peerID)
	}

	return h.getDownstreamEntry(ctx, peerID)
}

func (h *Handler) doAttestChallengeResponse(ctx context.Context,
	nodeStream node.Node_AttestServer,
	attestStream nodeattestor.NodeAttestor_AttestClient,
	request *node.AttestRequest, attestedBefore bool) (*nodeattestor.AttestResponse, error) {
	// challenge/response loop
	for {
		response, err := h.attest(ctx, attestStream, request, attestedBefore)
		if err != nil {
			h.c.Log.Error(err)
			return nil, fmt.Errorf("failed to attest: %v", err)
		}
		if response.Challenge == nil {
			return response, nil
		}

		challengeResponse := &node.AttestResponse{
			Challenge: response.Challenge,
		}

		if err := nodeStream.Send(challengeResponse); err != nil {
			return nil, fmt.Errorf("failed to send challenge request: %v", err)
		}

		request, err = nodeStream.Recv()
		if err != nil {
			return nil, fmt.Errorf("failed to receive challenge response: %v", err)
		}
	}
}

func (h *Handler) attest(ctx context.Context,
	attestStream nodeattestor.NodeAttestor_AttestClient,
	nodeRequest *node.AttestRequest, attestedBefore bool) (
	response *nodeattestor.AttestResponse, err error) {

	attestRequest := &nodeattestor.AttestRequest{
		AttestationData:          nodeRequest.AttestationData,
		Response:                 nodeRequest.Response,
		DEPRECATEDAttestedBefore: attestedBefore,
	}
	if err := attestStream.Send(attestRequest); err != nil {
		return nil, err
	}

	return attestStream.Recv()
}

func (h *Handler) attestToken(ctx context.Context, attestationData *common.AttestationData) (*nodeattestor.AttestResponse, error) {
	tokenValue := string(attestationData.Data)

	agentID := (&url.URL{
		Scheme: "spiffe",
		Host:   h.c.TrustDomain.Host,
		Path:   path.Join("spire", "agent", "join_token", tokenValue),
	}).String()

	attestedBefore, err := h.isAttested(ctx, agentID)
	switch {
	case err != nil:
		h.c.Log.Error(err)
		return nil, errors.New("failed to determine if agent has already attested")
	case attestedBefore:
		return nil, errors.New("join token has already been used")
	}

	ds := h.c.Catalog.GetDataStore()
	resp, err := ds.FetchJoinToken(ctx, &datastore.FetchJoinTokenRequest{
		Token: tokenValue,
	})
	if err != nil {
		return nil, err
	}
	if resp.JoinToken == nil {
		return nil, errors.New("no such token")
	}
	t := resp.JoinToken

	if t.Token == "" {
		return nil, errors.New("invalid join token")
	}

	_, err = ds.DeleteJoinToken(ctx, &datastore.DeleteJoinTokenRequest{
		Token: tokenValue,
	})
	if err != nil {
		return nil, err
	}

	if time.Unix(t.Expiry, 0).Before(h.c.Clock.Now()) {
		return nil, errors.New("join token expired")
	}

	// If we're here, the token is valid
	return &nodeattestor.AttestResponse{
		AgentId: agentID,
	}, nil
}

func (h *Handler) updateAttestationEntry(ctx context.Context, cert *x509.Certificate) error {
	ds := h.c.Catalog.GetDataStore()

	spiffeID, err := getSpiffeIDFromCert(cert)
	if err != nil {
		return err
	}

	req := &datastore.UpdateAttestedNodeRequest{
		SpiffeId:         spiffeID,
		CertNotAfter:     cert.NotAfter.Unix(),
		CertSerialNumber: cert.SerialNumber.String(),
	}
	if _, err := ds.UpdateAttestedNode(ctx, req); err != nil {
		return err
	}

	return nil
}

func (h *Handler) createAttestationEntry(ctx context.Context, cert *x509.Certificate, attestationType string) error {
	ds := h.c.Catalog.GetDataStore()
	return createAttestationEntry(ctx, ds, cert, attestationType)
}

func (h *Handler) updateNodeSelectors(ctx context.Context,
	baseSpiffeID string, attestResponse *nodeattestor.AttestResponse, attestationType string) error {

	var selectors []*common.Selector

	// Select node resolver based on request attestation type
	nodeResolver, ok := h.c.Catalog.GetNodeResolverNamed(attestationType)
	if ok {
		//Call node resolver plugin to get a map of spiffeID=>Selector
		response, err := nodeResolver.Resolve(ctx, &noderesolver.ResolveRequest{
			BaseSpiffeIdList: []string{baseSpiffeID},
		})
		if err != nil {
			return err
		}

		if resolved := response.Map[baseSpiffeID]; resolved != nil {
			selectors = append(selectors, resolved.Entries...)
		}
	} else {
		h.c.Log.WithField(telemetry.Attestor, attestationType).Debug("could not find node resolver")
	}

	selectors = append(selectors, attestResponse.Selectors...)

	ds := h.c.Catalog.GetDataStore()
	_, err := ds.SetNodeSelectors(ctx, &datastore.SetNodeSelectorsRequest{
		Selectors: &datastore.NodeSelectors{
			SpiffeId:  baseSpiffeID,
			Selectors: selectors,
		},
	})
	if err != nil {
		return err
	}

	return nil
}

func (h *Handler) getAttestResponse(ctx context.Context,
	baseSpiffeID string, svid []*x509.Certificate) (
	*node.AttestResponse, error) {

	svids := make(map[string]*node.X509SVID)
	svids[baseSpiffeID] = makeX509SVID(svid)

	regEntries, err := regentryutil.FetchRegistrationEntries(ctx, h.c.Catalog.GetDataStore(), baseSpiffeID)
	if err != nil {
		return nil, err
	}

	bundles, err := h.getBundlesForEntries(ctx, regEntries)
	if err != nil {
		return nil, err
	}

	return &node.AttestResponse{
		SvidUpdate: &node.X509SVIDUpdate{
			Svids:               svids,
			RegistrationEntries: regEntries,
			Bundles:             bundles,
		},
	}, nil
}

func (h *Handler) getDownstreamEntry(ctx context.Context, callerID string) (*common.RegistrationEntry, error) {
	ds := h.c.Catalog.GetDataStore()
	response, err := ds.ListRegistrationEntries(ctx, &datastore.ListRegistrationEntriesRequest{
		BySpiffeId: &wrappers.StringValue{
			Value: callerID,
		},
	})

	if err != nil {
		return nil, err
	}

	for _, entry := range response.Entries {
		if (entry.SpiffeId == callerID) && (entry.Downstream) {
			return entry, nil
		}
	}

	return nil, fmt.Errorf("%q is not an authorized downstream workload", callerID)
}

// signCSRsLegacy receives CSRs as a slice of []bytes in contrast with 'SignCSRs'.
// This function is used to handle legacy agents request that use
// the 'DEPRECATED_csrs' field of the 'FetchX509SVIDRequest' message.
// TODO: remove this function when 'DEPRECATED_csrs' gets removed
func (h *Handler) signCSRsLegacy(ctx context.Context,
	peerCert *x509.Certificate, csrs [][]byte, regEntries []*common.RegistrationEntry) (
	svids map[string]*node.X509SVID, err error) {

	callerID, err := getSpiffeIDFromCert(peerCert)
	if err != nil {
		return nil, err
	}

	//convert registration entries into a map for easy lookup
	regEntriesMap := make(map[string]*common.RegistrationEntry)
	for _, entry := range regEntries {
		regEntriesMap[entry.SpiffeId] = entry
	}

	ds := h.c.Catalog.GetDataStore()
	svids = make(map[string]*node.X509SVID)
	//iterate the CSRs and sign them
	for _, csrBytes := range csrs {
		csr, err := parseCSR(csrBytes, idutil.AllowAny())
		if err != nil {
			return nil, err
		}

		baseSpiffeIDPrefix := fmt.Sprintf("%s/spire/agent", h.c.TrustDomain.String())

		sourceAddress := "unknown"
		if peerAddress, ok := getPeerAddress(ctx); ok {
			sourceAddress = peerAddress.String()
		}

		signLog := h.c.Log.WithFields(logrus.Fields{
<<<<<<< HEAD
			"caller_id":      callerID,
			"spiffe_id":      csr.SpiffeID,
			"source_address": sourceAddress,
=======
			telemetry.CallerID: callerID,
			telemetry.SPIFFEID: spiffeID,
			telemetry.Address:  sourceAddress,
>>>>>>> 1b8cb323
		})

		if csr.SpiffeID == callerID && strings.HasPrefix(callerID, baseSpiffeIDPrefix) {
			res, err := ds.FetchAttestedNode(ctx, &datastore.FetchAttestedNodeRequest{
				SpiffeId: csr.SpiffeID,
			})
			if err != nil {
				return nil, err
			}
			// attested node discrepancies are not likely since the agent
			// certificate is checked against the attested nodes during the
			// authentication step. however, it is possible that an agent is
			// evicted between authentication and here so these checks should
			// remain.
			if res.Node == nil {
				return nil, errors.New("no record of attested node")
			}
			if res.Node.CertSerialNumber != peerCert.SerialNumber.String() {
				return nil, errors.New("SVID serial number does not match")
			}

			signLog.Debug("Renewing agent SVID")
			svid, svidCert, err := h.buildBaseSVID(ctx, csr)
			if err != nil {
				return nil, err
			}
			svids[csr.SpiffeID] = svid

			if err := h.updateAttestationEntry(ctx, svidCert); err != nil {
				return nil, err
			}
		} else {
			signLog.Debug("Signing SVID")
			svid, err := h.buildSVID(ctx, csr, regEntriesMap)
			if err != nil {
				return nil, err
			}
			svids[csr.SpiffeID] = svid
		}
	}

	return svids, nil
}

<<<<<<< HEAD
func (h *Handler) buildSVID(ctx context.Context, csr *CSR, regEntries map[string]*common.RegistrationEntry) (*node.X509SVID, error) {
	entry, ok := regEntries[csr.SpiffeID]
	if !ok {
		return nil, fmt.Errorf("not entitled to sign CSR for %q", csr.SpiffeID)
=======
func (h *Handler) signCSRs(ctx context.Context,
	peerCert *x509.Certificate, csrs map[string][]byte, regEntries []*common.RegistrationEntry) (
	svids map[string]*node.X509SVID, spiffeIDs []string, err error) {

	callerID, err := getSpiffeIDFromCert(peerCert)
	if err != nil {
		return nil, nil, err
	}

	//convert registration entries into a map for easy lookup
	regEntriesMap := make(map[string]*common.RegistrationEntry)
	for _, entry := range regEntries {
		regEntriesMap[entry.EntryId] = entry
	}

	ds := h.c.Catalog.GetDataStore()
	svids = make(map[string]*node.X509SVID)
	//iterate the CSRs and sign them
	for entryID, csr := range csrs {
		spiffeID, err := getSpiffeIDFromCSR(csr, idutil.AllowAny())
		if err != nil {
			return nil, nil, err
		}

		baseSpiffeIDPrefix := fmt.Sprintf("%s/spire/agent", h.c.TrustDomain.String())

		sourceAddress := "unknown"
		if peerAddress, ok := getPeerAddress(ctx); ok {
			sourceAddress = peerAddress.String()
		}

		signLog := h.c.Log.WithFields(logrus.Fields{
			"caller_id":      callerID,
			"spiffe_id":      spiffeID,
			"source_address": sourceAddress,
		})

		if spiffeID == callerID && strings.HasPrefix(callerID, baseSpiffeIDPrefix) {
			res, err := ds.FetchAttestedNode(ctx,
				&datastore.FetchAttestedNodeRequest{SpiffeId: spiffeID},
			)
			if err != nil {
				return nil, nil, err
			}
			// attested node discrepancies are not likely since the agent
			// certificate is checked against the attested nodes during the
			// authentication step. however, it is possible that an agent is
			// evicted between authentication and here so these checks should
			// remain.
			if res.Node == nil {
				return nil, nil, errors.New("no record of attested node")
			}
			if res.Node.CertSerialNumber != peerCert.SerialNumber.String() {
				return nil, nil, errors.New("SVID serial number does not match")
			}

			signLog.Debug("Renewing agent SVID")
			svid, svidCert, err := h.buildBaseSVID(ctx, csr)
			if err != nil {
				return nil, nil, err
			}
			svids[entryID] = svid

			if err := h.updateAttestationEntry(ctx, svidCert); err != nil {
				return nil, nil, err
			}
		} else {
			signLog.Debug("Signing SVID")
			svid, err := h.buildSVID(ctx, entryID, regEntriesMap, csr)
			if err != nil {
				return nil, nil, err
			}
			svids[entryID] = svid
		}

		spiffeIDs = append(spiffeIDs, spiffeID)
	}

	return svids, spiffeIDs, nil
}

func (h *Handler) buildSVID(ctx context.Context,
	id string, regEntries map[string]*common.RegistrationEntry, csr []byte) (
	*node.X509SVID, error) {

	entry, ok := regEntries[id]
	if !ok {
		var idType string
		if strings.HasPrefix(id, "spiffe://") {
			idType = "SPIFFE ID"
		} else {
			idType = "registration entry ID"
		}
		return nil, fmt.Errorf("not entitled to sign CSR for %s %q", idType, id)
>>>>>>> 1b8cb323
	}

	svid, err := h.c.ServerCA.SignX509SVID(ctx, ca.X509SVIDParams{
		SpiffeID:  csr.SpiffeID,
		PublicKey: csr.PublicKey,
		TTL:       time.Duration(entry.Ttl) * time.Second,
		DNSList:   entry.DnsNames,
	})
	if err != nil {
		return nil, err
	}
	return makeX509SVID(svid), nil
}

func (h *Handler) buildBaseSVID(ctx context.Context, csr *CSR) (*node.X509SVID, *x509.Certificate, error) {
	svid, err := h.c.ServerCA.SignX509SVID(ctx, ca.X509SVIDParams{
		SpiffeID:  csr.SpiffeID,
		PublicKey: csr.PublicKey,
	})
	if err != nil {
		return nil, nil, err
	}

	return makeX509SVID(svid), svid[0], nil
}

func (h *Handler) buildCASVID(ctx context.Context, params ca.X509CASVIDParams) (*node.X509SVID, error) {
	svid, err := h.c.ServerCA.SignX509CASVID(ctx, params)
	if err != nil {
		return nil, err
	}

	return makeX509SVID(svid), nil
}

func (h *Handler) getBundlesForEntries(ctx context.Context, regEntries []*common.RegistrationEntry) (map[string]*common.Bundle, error) {
	bundles := make(map[string]*common.Bundle)

	ourBundle, err := h.getBundle(ctx, h.c.TrustDomain.String())
	if err != nil {
		return nil, err
	}
	bundles[ourBundle.TrustDomainId] = ourBundle

	for _, entry := range regEntries {
		for _, trustDomainID := range entry.FederatesWith {
			if bundles[trustDomainID] != nil {
				continue
			}
			bundle, err := h.getBundle(ctx, trustDomainID)
			if err != nil {
				return nil, err
			}
			bundles[trustDomainID] = bundle
		}
	}
	return bundles, nil
}

// getBundle fetches a bundle from the datastore, by trust domain
func (h *Handler) getBundle(ctx context.Context, trustDomainID string) (*common.Bundle, error) {
	ds := h.c.Catalog.GetDataStore()

	resp, err := ds.FetchBundle(ctx, &datastore.FetchBundleRequest{
		TrustDomainId: trustDomainID,
	})
	if err != nil {
		return nil, fmt.Errorf("failed to fetch bundle: %v", err)
	}
	if resp.Bundle == nil {
		return nil, errors.New("bundle not found")
	}
	return resp.Bundle, nil
}

type CSR struct {
	SpiffeID  string
	PublicKey crypto.PublicKey
}

func (h *Handler) parseAttestCSR(csrBytes []byte) (*CSR, error) {
	if h.c.AllowAgentlessNodeAttestors {
		return parseCSR(csrBytes, idutil.AllowAnyInTrustDomain(h.c.TrustDomain.Host))
	}
	return parseCSR(csrBytes, idutil.AllowTrustDomainAgent(h.c.TrustDomain.Host))
}

func (h *Handler) parseX509CACSR(csrBytes []byte) (*CSR, error) {
	csr, err := parseCSR(csrBytes, idutil.AllowTrustDomain(h.c.TrustDomain.Host))
	if err != nil {
		return nil, err
	}
	if csr.SpiffeID == "" {
		return nil, errors.New("X509 CA CSR is missing the SPIFFE ID")
	}
	return csr, nil
}

func getPeerCertificateFromRequestContext(ctx context.Context) (cert *x509.Certificate, err error) {
	ctxPeer, ok := peer.FromContext(ctx)
	if !ok {
		return nil, errors.New("no peer information")
	}
	tlsInfo, ok := ctxPeer.AuthInfo.(credentials.TLSInfo)
	if !ok {
		return nil, errors.New("no TLS auth info for peer")
	}

	if len(tlsInfo.State.VerifiedChains) == 0 {
		return nil, errors.New("no verified client certificate presented by peer")
	}
	chain := tlsInfo.State.VerifiedChains[0]
	if len(chain) == 0 {
		// this shouldn't be possible with the tls package, but we should be
		// defensive.
		return nil, errors.New("verified client chain is missing certificates")
	}

	return chain[0], nil
}

func createAttestationEntry(ctx context.Context, ds datastore.DataStore, cert *x509.Certificate, attestationType string) error {
	spiffeID, err := getSpiffeIDFromCert(cert)
	if err != nil {
		return err
	}
	req := &datastore.CreateAttestedNodeRequest{
		Node: &common.AttestedNode{
			AttestationDataType: attestationType,
			SpiffeId:            spiffeID,
			CertNotAfter:        cert.NotAfter.Unix(),
			CertSerialNumber:    cert.SerialNumber.String(),
		}}
	if _, err := ds.CreateAttestedNode(ctx, req); err != nil {
		return err
	}

	return nil
}

func parseCSR(csrBytes []byte, mode idutil.ValidationMode) (*CSR, error) {
	csr, err := x509.ParseCertificateRequest(csrBytes)
	if err != nil {
		return nil, fmt.Errorf("request CSR is invalid: failed to parse CSR: %v", err)
	}

	var spiffeID string
	switch len(csr.URIs) {
	case 0:
	case 1:
		spiffeID, err = idutil.NormalizeSpiffeID(csr.URIs[0].String(), mode)
		if err != nil {
			return nil, fmt.Errorf("request CSR is invalid: invalid SPIFFE ID: %v", err)
		}
	default:
		return nil, errors.New("request CSR is invalid: cannot have more than one URI SAN")
	}

	return &CSR{
		SpiffeID:  spiffeID,
		PublicKey: csr.PublicKey,
	}, nil
}

func getSpiffeIDFromCSR(csrBytes []byte, mode idutil.ValidationMode) (string, error) {
	csr, err := x509.ParseCertificateRequest(csrBytes)
	if err != nil {
		return "", fmt.Errorf("failed to parse CSR: %v", err)
	}
	if len(csr.URIs) != 1 {
		return "", errors.New("the CSR must have exactly one URI SAN")
	}

	spiffeID, err := idutil.NormalizeSpiffeIDURL(csr.URIs[0], mode)
	if err != nil {
		return "", err
	}
	return spiffeID.String(), nil
}

func getSpiffeIDFromCert(cert *x509.Certificate) (string, error) {
	if len(cert.URIs) == 0 {
		return "", errors.New("no URI SANs in certificate")
	}
	spiffeID, err := idutil.NormalizeSpiffeIDURL(cert.URIs[0], idutil.AllowAny())
	if err != nil {
		return "", err
	}
	return spiffeID.String(), nil
}

func makeX509SVID(svid []*x509.Certificate) *node.X509SVID {
	var certChain []byte
	for _, cert := range svid {
		certChain = append(certChain, cert.Raw...)
	}
	return &node.X509SVID{
		CertChain: certChain,
		ExpiresAt: svid[0].NotAfter.Unix(),
	}
}

type peerCertificateKey struct{}

func withPeerCertificate(ctx context.Context, peerCert *x509.Certificate) context.Context {
	return context.WithValue(ctx, peerCertificateKey{}, peerCert)
}

func getPeerCertificate(ctx context.Context) (*x509.Certificate, bool) {
	peerCert, ok := ctx.Value(peerCertificateKey{}).(*x509.Certificate)
	return peerCert, ok
}

type downstreamEntryKey struct{}

func withDownstreamEntry(ctx context.Context, entry *common.RegistrationEntry) context.Context {
	return context.WithValue(ctx, downstreamEntryKey{}, entry)
}

func getDownstreamEntry(ctx context.Context) (*common.RegistrationEntry, bool) {
	entry, ok := ctx.Value(downstreamEntryKey{}).(*common.RegistrationEntry)
	return entry, ok
}

func getPeerAddress(ctx context.Context) (addr net.Addr, ok bool) {
	p, ok := peer.FromContext(ctx)
	if ok {
		return p.Addr, true
	}
	return nil, false
}

// max returns the larger of x or y.
func max(x, y int) int {
	if x < y {
		return y
	}
	return x
}<|MERGE_RESOLUTION|>--- conflicted
+++ resolved
@@ -97,18 +97,8 @@
 
 	csr, err := h.parseAttestCSR(request.Csr)
 	if err != nil {
-<<<<<<< HEAD
-		return status.Error(codes.InvalidArgument, err.Error())
-=======
+		log.WithError(err).Error("Failed to parse CSR")
 		return status.Errorf(codes.InvalidArgument, "request CSR is invalid: %v", err)
-	}
-	telemetry_common.AddSPIFFEID(counter, agentID)
-
-	attestedBefore, err := h.isAttested(ctx, agentID)
-	if err != nil {
-		log.Error(err)
-		return errors.New("failed to determine if agent has already attested")
->>>>>>> 1b8cb323
 	}
 
 	// Pick the right node attestor
@@ -161,72 +151,49 @@
 		}
 	}
 
-<<<<<<< HEAD
 	agentID := attestResponse.AgentId
-	counter.AddLabel(telemetry.SPIFFEID, agentID)
+	telemetry_common.AddSPIFFEID(counter, agentID)
+	log = log.WithField(telemetry.SPIFFEID, agentID)
 
 	if csr.SpiffeID != "" && agentID != csr.SpiffeID {
-		h.c.Log.Error("attested SPIFFE ID does not match CSR")
+		log.WithField("csr_spiffe_id", csr.SpiffeID).Error("Attested SPIFFE ID does not match CSR")
 		return errors.New("attestor returned unexpected response")
 	}
 
-	h.c.Log.Debugf("Signing CSR for Agent SVID %v", agentID)
+	log.WithField("agent_id", agentID).Debugf("Signing CSR for Agent SVID")
 	svid, err := h.c.ServerCA.SignX509SVID(ctx, ca.X509SVIDParams{
 		SpiffeID:  agentID,
 		PublicKey: csr.PublicKey,
 	})
-=======
-	if err := h.validateAttestation(agentID, attestResponse); err != nil {
-		log.Error(err)
-		return errors.New("attestor returned unexpected response")
-	}
-
-	log = log.WithField(telemetry.SPIFFEID, agentID)
-	log.Debug("Signing CSR for Agent SVID")
-	svid, err := h.c.ServerCA.SignX509SVID(ctx, request.Csr, ca.X509Params{})
->>>>>>> 1b8cb323
-	if err != nil {
-		log.Error(err)
+	if err != nil {
+		log.WithError(err).Error("Failed to sign CSR")
 		return errors.New("failed to sign CSR")
 	}
 
 	if err := h.updateNodeSelectors(ctx, agentID, attestResponse, request.AttestationData.Type); err != nil {
-		log.Error(err)
+		log.WithError(err).Error("Failed to update node selectors")
 		return errors.New("failed to update node selectors")
 	}
 
 	response, err := h.getAttestResponse(ctx, agentID, svid)
 	if err != nil {
-		log.Error(err)
+		log.WithError(err).Error("Failed to compose response")
 		return errors.New("failed to compose response")
 	}
 
-<<<<<<< HEAD
 	isAttested, err := h.isAttested(ctx, agentID)
 	switch {
 	case err != nil:
-		h.c.Log.Error(err)
+		log.WithError(err).Error("Failed to determine if agent has already attested")
 		return errors.New("failed to determine if agent has already attested")
 	case isAttested:
 		if err := h.updateAttestationEntry(ctx, svid[0]); err != nil {
-			h.c.Log.Error(err)
+			log.WithError(err).Error("Failed to update attestation entry")
 			return errors.New("failed to update attestation entry")
 		}
 	default:
 		if err := h.createAttestationEntry(ctx, svid[0], request.AttestationData.Type); err != nil {
-			h.c.Log.Error(err)
-=======
-	if attestedBefore {
-		err = h.updateAttestationEntry(ctx, svid[0])
-		if err != nil {
-			log.Error(err)
-			return errors.New("failed to update attestation entry")
-		}
-	} else {
-		err = h.createAttestationEntry(ctx, svid[0], request.AttestationData.Type)
-		if err != nil {
-			log.Error(err)
->>>>>>> 1b8cb323
+			log.WithError(err).Error("Failed to create attestation entry")
 			return errors.New("failed to create attestation entry")
 		}
 	}
@@ -837,15 +804,9 @@
 		}
 
 		signLog := h.c.Log.WithFields(logrus.Fields{
-<<<<<<< HEAD
-			"caller_id":      callerID,
-			"spiffe_id":      csr.SpiffeID,
-			"source_address": sourceAddress,
-=======
 			telemetry.CallerID: callerID,
-			telemetry.SPIFFEID: spiffeID,
+			telemetry.SPIFFEID: csr.SpiffeID,
 			telemetry.Address:  sourceAddress,
->>>>>>> 1b8cb323
 		})
 
 		if csr.SpiffeID == callerID && strings.HasPrefix(callerID, baseSpiffeIDPrefix) {
@@ -879,7 +840,7 @@
 			}
 		} else {
 			signLog.Debug("Signing SVID")
-			svid, err := h.buildSVID(ctx, csr, regEntriesMap)
+			svid, err := h.buildSVID(ctx, csr.SpiffeID, csr, regEntriesMap)
 			if err != nil {
 				return nil, err
 			}
@@ -890,12 +851,6 @@
 	return svids, nil
 }
 
-<<<<<<< HEAD
-func (h *Handler) buildSVID(ctx context.Context, csr *CSR, regEntries map[string]*common.RegistrationEntry) (*node.X509SVID, error) {
-	entry, ok := regEntries[csr.SpiffeID]
-	if !ok {
-		return nil, fmt.Errorf("not entitled to sign CSR for %q", csr.SpiffeID)
-=======
 func (h *Handler) signCSRs(ctx context.Context,
 	peerCert *x509.Certificate, csrs map[string][]byte, regEntries []*common.RegistrationEntry) (
 	svids map[string]*node.X509SVID, spiffeIDs []string, err error) {
@@ -914,8 +869,8 @@
 	ds := h.c.Catalog.GetDataStore()
 	svids = make(map[string]*node.X509SVID)
 	//iterate the CSRs and sign them
-	for entryID, csr := range csrs {
-		spiffeID, err := getSpiffeIDFromCSR(csr, idutil.AllowAny())
+	for entryID, csrBytes := range csrs {
+		csr, err := parseCSR(csrBytes, idutil.AllowAny())
 		if err != nil {
 			return nil, nil, err
 		}
@@ -928,15 +883,15 @@
 		}
 
 		signLog := h.c.Log.WithFields(logrus.Fields{
-			"caller_id":      callerID,
-			"spiffe_id":      spiffeID,
-			"source_address": sourceAddress,
+			telemetry.CallerID: callerID,
+			telemetry.SPIFFEID: csr.SpiffeID,
+			telemetry.Address:  sourceAddress,
 		})
 
-		if spiffeID == callerID && strings.HasPrefix(callerID, baseSpiffeIDPrefix) {
-			res, err := ds.FetchAttestedNode(ctx,
-				&datastore.FetchAttestedNodeRequest{SpiffeId: spiffeID},
-			)
+		if csr.SpiffeID == callerID && strings.HasPrefix(callerID, baseSpiffeIDPrefix) {
+			res, err := ds.FetchAttestedNode(ctx, &datastore.FetchAttestedNodeRequest{
+				SpiffeId: csr.SpiffeID,
+			})
 			if err != nil {
 				return nil, nil, err
 			}
@@ -964,23 +919,20 @@
 			}
 		} else {
 			signLog.Debug("Signing SVID")
-			svid, err := h.buildSVID(ctx, entryID, regEntriesMap, csr)
+			svid, err := h.buildSVID(ctx, entryID, csr, regEntriesMap)
 			if err != nil {
 				return nil, nil, err
 			}
 			svids[entryID] = svid
 		}
 
-		spiffeIDs = append(spiffeIDs, spiffeID)
+		spiffeIDs = append(spiffeIDs, csr.SpiffeID)
 	}
 
 	return svids, spiffeIDs, nil
 }
 
-func (h *Handler) buildSVID(ctx context.Context,
-	id string, regEntries map[string]*common.RegistrationEntry, csr []byte) (
-	*node.X509SVID, error) {
-
+func (h *Handler) buildSVID(ctx context.Context, id string, csr *CSR, regEntries map[string]*common.RegistrationEntry) (*node.X509SVID, error) {
 	entry, ok := regEntries[id]
 	if !ok {
 		var idType string
@@ -990,7 +942,6 @@
 			idType = "registration entry ID"
 		}
 		return nil, fmt.Errorf("not entitled to sign CSR for %s %q", idType, id)
->>>>>>> 1b8cb323
 	}
 
 	svid, err := h.c.ServerCA.SignX509SVID(ctx, ca.X509SVIDParams{
