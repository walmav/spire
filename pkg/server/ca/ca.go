package ca

import (
	"context"
	"crypto"
	"crypto/rand"
	"crypto/x509"
	"crypto/x509/pkix"
	"fmt"
	"math/big"
	"net/url"
	"sync"
	"sync/atomic"
	"time"

	"github.com/andres-erbsen/clock"
	"github.com/sirupsen/logrus"
	"github.com/spiffe/spire/pkg/common/idutil"
	"github.com/spiffe/spire/pkg/common/jwtsvid"
	"github.com/spiffe/spire/pkg/common/telemetry"
	telemetry_server "github.com/spiffe/spire/pkg/common/telemetry/server"
	"github.com/spiffe/spire/proto/spire/api/node"
	"github.com/zeebo/errs"
)

const (
	// DefaultX509SVIDTTL is the TTL given to X509 SVIDs if not overridden by
	// the server config.
	DefaultX509SVIDTTL = time.Hour

	// DefaultJWTSVIDTTL is the TTL given to JWT SVIDs if a different TTL is
	// not provided in the signing request.
	DefaultJWTSVIDTTL = time.Minute * 5
)

// ServerCA is an interface for Server CAs
type ServerCA interface {
	SignX509SVID(ctx context.Context, params X509SVIDParams) ([]*x509.Certificate, error)
	SignX509CASVID(ctx context.Context, params X509CASVIDParams) ([]*x509.Certificate, error)
	SignJWTSVID(ctx context.Context, jsr *node.JSR) (string, error)

	// Sign an SVID used to serve SPIRE server TLS endpoints
	// This is required because in some cases, an UpstreamCA root is used to bootstrap
	// agents while upstream_bundle is false. This allows the trust domain roots to be
	// isolated to those managed by SPIRE, but at the same time allows leveraging a stable
	// upstream root for the sole purpose of bootstrapping agents.
	//
	// This should probably not be supported in the long run because simply omitting higher
	// order CA certificates is 1) not a sufficient isolation mechanism [1] and 2) not supported
	// by most X.509 validators without a special flag set [2].
	//
	// All known instances requiring this use case are isolated to demos and other convenience
	// functions, meaning that the UpstreamCA signer is always the root. To support this specific
	// use case, while also minimizing disruption to the CA implementation and interfaces, this
	// method will always return the CA certificate managed by SPIRE as the 2nd element in the
	// certificate chain. No effort will be made to support this use case when the UpstreamCA
	// signer is not the root.
	//
	// TODO: Change the upstream_ca configurable to default to true. Evaluate whether this use
	// case should be supported in the long term.
	//
	// [1]: https://acmccs.github.io/papers/p1407-acerA.pdf
	// [2]: https://www.openssl.org/docs/man1.1.0/man1/openssl-verify.html
	SignServerX509SVID(ctx context.Context, csrDER []byte, params X509Params) ([]*x509.Certificate, error)
}

// X509SVIDParams are parameters relevant to X509 SVID creation
type X509SVIDParams struct {
	// SPIFFE ID of the SVID
	SpiffeID string

	// Public Key
	PublicKey crypto.PublicKey

	// TTL is the desired time-to-live of the SVID. Regardless of the TTL, the
	// lifetime of the certificate will be capped to that of the signing cert.
	TTL time.Duration

	// DNSList is used to add DNS SAN's to the X509 SVID. The first entry
	// is also added as the CN.
	DNSList []string
}

// X509CASVIDParams are parameters relevant to X509 CA SVID creation
type X509CASVIDParams struct {
	// SPIFFE ID of the SVID
	SpiffeID string

	// Public Key
	PublicKey crypto.PublicKey

	// TTL is the desired time-to-live of the SVID. Regardless of the TTL, the
	// lifetime of the certificate will be capped to that of the signing cert.
	TTL time.Duration
}

type X509CA struct {
	// Signer is used to sign child certificates.
	Signer crypto.Signer

	// Certificate is the CA certificate.
	Certificate *x509.Certificate

	// UpstreamChain contains the CA certificate and intermediates necessary to
	// chain back to the upstream trust bundle. It is only set if the CA is
	// signed by an UpstreamCA and the upstream trust bundle *is* the SPIRE
	// trust bundle (see the upstream_bundle configurable).
	UpstreamChain []*x509.Certificate
}

type JWTKey struct {
	// The signer used to sign keys
	Signer crypto.Signer

	// Kid is the JWT key ID (i.e. "kid" claim)
	Kid string

	// NotAfter is the expiration time of the JWT key.
	NotAfter time.Time
}

type CAConfig struct {
	Log         logrus.FieldLogger
	Metrics     telemetry.Metrics
	TrustDomain url.URL
	X509SVIDTTL time.Duration
	Clock       clock.Clock
	CASubject   pkix.Name
}

type CA struct {
	c      CAConfig
	x509sn int64

	mu     sync.RWMutex
	x509CA *X509CA
	jwtKey *JWTKey

	jwtSigner *jwtsvid.Signer
}

func NewCA(config CAConfig) *CA {
	if config.X509SVIDTTL <= 0 {
		config.X509SVIDTTL = DefaultX509SVIDTTL
	}
	if config.Clock == nil {
		config.Clock = clock.New()
	}

	return &CA{
		c: config,
		jwtSigner: jwtsvid.NewSigner(jwtsvid.SignerConfig{
			Clock: config.Clock,
		}),
	}
}

func (ca *CA) X509CA() *X509CA {
	ca.mu.RLock()
	defer ca.mu.RUnlock()
	return ca.x509CA
}

func (ca *CA) SetX509CA(x509CA *X509CA) {
	ca.mu.Lock()
	defer ca.mu.Unlock()
	ca.x509CA = x509CA
}

func (ca *CA) JWTKey() *JWTKey {
	ca.mu.RLock()
	defer ca.mu.RUnlock()
	return ca.jwtKey
}

func (ca *CA) SetJWTKey(jwtKey *JWTKey) {
	ca.mu.Lock()
	defer ca.mu.Unlock()
	ca.jwtKey = jwtKey
}

<<<<<<< HEAD
func (ca *CA) SignX509SVID(ctx context.Context, params X509SVIDParams) ([]*x509.Certificate, error) {
=======
func (ca *CA) SignX509SVID(ctx context.Context, csrDER []byte, params X509Params) ([]*x509.Certificate, error) {
	return ca.signX509SVID(ctx, csrDER, params, ca.X509CA())
}

func (ca *CA) SignServerX509SVID(ctx context.Context, csrDER []byte, params X509Params) ([]*x509.Certificate, error) {
>>>>>>> 1b8cb323
	x509CA := ca.X509CA()

	certs, err := ca.signX509SVID(ctx, csrDER, params, x509CA)
	if err != nil {
		return nil, err
	}

	// If we don't have an upstream chain, always add our local CA cert to
	// the chain in order to support use cases in which an UpstreamCA is used
	// for bootstrapping only. Don't worry if an UpstreamCA is actually set or
	// not because the cost of transmitting the extra cert is relatively low.
	if len(x509CA.UpstreamChain) == 0 {
		certs = append(certs, x509CA.Certificate)
	}

	return certs, nil
}

func (ca *CA) signX509SVID(ctx context.Context, csrDER []byte, params X509Params, x509CA *X509CA) ([]*x509.Certificate, error) {
	if x509CA == nil {
		return nil, errs.New("X509 CA is not available for signing")
	}

	if params.TTL <= 0 {
		params.TTL = ca.c.X509SVIDTTL
	}

	notBefore, notAfter := ca.capLifetime(params.TTL, x509CA.Certificate.NotAfter)
	serialNumber := ca.nextSerialNumber()

	template, err := CreateX509SVIDTemplate(params.SpiffeID, params.PublicKey, ca.c.TrustDomain.Host, notBefore, notAfter, serialNumber)
	if err != nil {
		return nil, err
	}
	// Explicity set the AKI on the signed certificate, otherwise it won't be
	// added if the subject and issuer match name match (however unlikely).
	template.AuthorityKeyId = x509CA.Certificate.SubjectKeyId

	// for non-CA certificates, add DNS names to certificate. the first DNS
	// name is also added as the common name.
	if len(params.DNSList) > 0 {
		template.Subject.CommonName = params.DNSList[0]
		template.DNSNames = params.DNSList
	}

	cert, err := createCertificate(template, x509CA.Certificate, template.PublicKey, x509CA.Signer)
	if err != nil {
		return nil, errs.New("unable to create X509 SVID: %v", err)
	}

	spiffeID := cert.URIs[0].String()

	ca.c.Log.WithFields(logrus.Fields{
		telemetry.SPIFFEID:   spiffeID,
		telemetry.Expiration: cert.NotAfter.Format(time.RFC3339),
	}).Debug("Signed X509 SVID")

	telemetry_server.IncrServerCASignX509Counter(ca.c.Metrics, spiffeID)

	return makeSVIDCertChain(x509CA, cert), nil
}

func (ca *CA) SignX509CASVID(ctx context.Context, params X509CASVIDParams) ([]*x509.Certificate, error) {
	x509CA := ca.X509CA()
	if x509CA == nil {
		return nil, errs.New("X509 CA is not available for signing")
	}

	if params.TTL <= 0 {
		params.TTL = ca.c.X509SVIDTTL
	}

	notBefore, notAfter := ca.capLifetime(params.TTL, x509CA.Certificate.NotAfter)
	serialNumber := ca.nextSerialNumber()

	// Don't allow the downstream server to control the subject of the CA
	// certificate. Additionally, set the OU to a 1-based downstream "level"
	// for soft debugging support.
	subject := x509CA.Certificate.Subject
	subject.OrganizationalUnit = []string{fmt.Sprintf("DOWNSTREAM-%d", 1+len(x509CA.UpstreamChain))}

	template, err := CreateServerCATemplate(params.SpiffeID, params.PublicKey, ca.c.TrustDomain.Host, notBefore, notAfter, serialNumber, subject)
	if err != nil {
		return nil, err
	}
	// Explicity set the AKI on the signed certificate, otherwise it won't be
	// added if the subject and issuer match name matches (unlikely due to the
	// OU override below, but just to be safe).
	template.AuthorityKeyId = x509CA.Certificate.SubjectKeyId

	cert, err := createCertificate(template, x509CA.Certificate, template.PublicKey, x509CA.Signer)
	if err != nil {
		return nil, errs.New("unable to create X509 CA SVID: %v", err)
	}

	spiffeID := cert.URIs[0].String()

	ca.c.Log.WithFields(logrus.Fields{
		telemetry.SPIFFEID:   spiffeID,
		telemetry.Expiration: cert.NotAfter.Format(time.RFC3339),
	}).Debug("Signed X509 CA SVID")

	telemetry_server.IncrServerCASignX509CACounter(ca.c.Metrics, spiffeID)

	return makeSVIDCertChain(x509CA, cert), nil
}

func (ca *CA) SignJWTSVID(ctx context.Context, jsr *node.JSR) (string, error) {
	jwtKey := ca.JWTKey()
	if jwtKey == nil {
		return "", errs.New("JWT key is not available for signing")
	}

	if err := idutil.ValidateSpiffeID(jsr.SpiffeId, idutil.AllowTrustDomainWorkload(ca.c.TrustDomain.Host)); err != nil {
		return "", err
	}

	ttl := time.Duration(jsr.Ttl) * time.Second
	if ttl <= 0 {
		ttl = DefaultJWTSVIDTTL
	}
	_, expiresAt := ca.capLifetime(ttl, jwtKey.NotAfter)

	token, err := ca.jwtSigner.SignToken(jsr.SpiffeId, jsr.Audience, expiresAt, jwtKey.Signer, jwtKey.Kid)
	if err != nil {
		return "", errs.New("unable to sign JWT SVID: %v", err)
	}

	telemetry_server.IncrServerCASignJWTSVIDCounter(ca.c.Metrics, jsr.SpiffeId, jsr.Audience...)

	return token, nil
}

func (ca *CA) nextSerialNumber() *big.Int {
	return big.NewInt(atomic.AddInt64(&ca.x509sn, 1))
}

func (ca *CA) capLifetime(ttl time.Duration, expirationCap time.Time) (notBefore, notAfter time.Time) {
	now := ca.c.Clock.Now()
	notBefore = now.Add(-backdate)
	notAfter = now.Add(ttl)
	if notAfter.After(expirationCap) {
		notAfter = expirationCap
	}
	return notBefore, notAfter
}

func makeSVIDCertChain(x509CA *X509CA, cert *x509.Certificate) []*x509.Certificate {
	return append([]*x509.Certificate{cert}, x509CA.UpstreamChain...)
}

func createCertificate(template, parent *x509.Certificate, pub, priv interface{}) (*x509.Certificate, error) {
	certDER, err := x509.CreateCertificate(rand.Reader, template, parent, pub, priv)
	if err != nil {
		return nil, errs.New("unable to create X509 SVID: %v", err)
	}

	return x509.ParseCertificate(certDER)
}<|MERGE_RESOLUTION|>--- conflicted
+++ resolved
@@ -61,7 +61,7 @@
 	//
 	// [1]: https://acmccs.github.io/papers/p1407-acerA.pdf
 	// [2]: https://www.openssl.org/docs/man1.1.0/man1/openssl-verify.html
-	SignServerX509SVID(ctx context.Context, csrDER []byte, params X509Params) ([]*x509.Certificate, error)
+	SignServerX509SVID(ctx context.Context, params ServerX509SVIDParams) ([]*x509.Certificate, error)
 }
 
 // X509SVIDParams are parameters relevant to X509 SVID creation
@@ -92,6 +92,12 @@
 	// TTL is the desired time-to-live of the SVID. Regardless of the TTL, the
 	// lifetime of the certificate will be capped to that of the signing cert.
 	TTL time.Duration
+}
+
+// X509CASVIDParams are parameters relevant to X509 CA SVID creation
+type ServerX509SVIDParams struct {
+	// Public Key
+	PublicKey crypto.PublicKey
 }
 
 type X509CA struct {
@@ -179,18 +185,17 @@
 	ca.jwtKey = jwtKey
 }
 
-<<<<<<< HEAD
 func (ca *CA) SignX509SVID(ctx context.Context, params X509SVIDParams) ([]*x509.Certificate, error) {
-=======
-func (ca *CA) SignX509SVID(ctx context.Context, csrDER []byte, params X509Params) ([]*x509.Certificate, error) {
-	return ca.signX509SVID(ctx, csrDER, params, ca.X509CA())
-}
-
-func (ca *CA) SignServerX509SVID(ctx context.Context, csrDER []byte, params X509Params) ([]*x509.Certificate, error) {
->>>>>>> 1b8cb323
+	return ca.signX509SVID(ctx, params, ca.X509CA())
+}
+
+func (ca *CA) SignServerX509SVID(ctx context.Context, params ServerX509SVIDParams) ([]*x509.Certificate, error) {
 	x509CA := ca.X509CA()
 
-	certs, err := ca.signX509SVID(ctx, csrDER, params, x509CA)
+	certs, err := ca.signX509SVID(ctx, X509SVIDParams{
+		SpiffeID:  idutil.ServerID(ca.c.TrustDomain.Host),
+		PublicKey: params.PublicKey,
+	}, x509CA)
 	if err != nil {
 		return nil, err
 	}
@@ -206,7 +211,7 @@
 	return certs, nil
 }
 
-func (ca *CA) signX509SVID(ctx context.Context, csrDER []byte, params X509Params, x509CA *X509CA) ([]*x509.Certificate, error) {
+func (ca *CA) signX509SVID(ctx context.Context, params X509SVIDParams, x509CA *X509CA) ([]*x509.Certificate, error) {
 	if x509CA == nil {
 		return nil, errs.New("X509 CA is not available for signing")
 	}
