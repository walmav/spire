--- conflicted
+++ resolved
@@ -237,10 +237,7 @@
 	if err != nil {
 		return err
 	}
-<<<<<<< HEAD
 	a.Manager = mgr
-=======
->>>>>>> 7128dbd4
 	return a.Manager.Start()
 }
 
