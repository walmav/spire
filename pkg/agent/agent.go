--- conflicted
+++ resolved
@@ -363,13 +363,8 @@
 	a.BaseSVID = svid.SvidCert
 	a.BaseSVIDTTL = svid.Ttl
 	a.storeBaseSVID()
-<<<<<<< HEAD
-	a.config.Log.Info("Attestation complete")
+	a.config.Log.Info("Node attestation complete")
 	return serverResponse.SvidUpdate.RegistrationEntries, nil
-=======
-	a.config.Log.Info("Node attestation complete")
-	return registrationEntryMap, nil
->>>>>>> ce8c15f2
 }
 
 // Generate a CSR for the given SPIFFE ID
