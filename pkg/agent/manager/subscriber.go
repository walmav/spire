package manager

import (
	"crypto/x509"
	"github.com/satori/go.uuid"
	"github.com/spiffe/spire/pkg/agent/manager/cache"
	"github.com/spiffe/spire/pkg/common/selector"
)

type workloadUpdate struct {
	cacheEntries []cache.Entry
	bundle       []*x509.Certificate
}

type subscriber struct {
	c    chan *workloadUpdate
	sel  cache.Selectors
	done chan struct{}
}

//type sID string
// Get is a map keyed by the string representation of the selector sets, with a value mapped by Subscriber ID.
// used to maintain a subscription of workloads

type subscribers struct {
	selMap map[string][]uuid.UUID // map of selector to UID
	sidMap map[uuid.UUID]*subscriber
}

func (s *subscribers) Add(sub *subscriber) error {

	id, err := uuid.NewV4()
	if err != nil {
		return err
	}
	s.sidMap[id] = sub

	selSet := selector.NewSetFromRaw(sub.sel)
	selPSet := selSet.Power()
	for sel := range selPSet {
		selStr := sel.String()
		s.selMap[selStr] = append(s.selMap[selStr], id)
	}

	return nil
}

<<<<<<< HEAD
func (s *subscribers) Notify(entry *cache.Entry) {
	sids := []uuid.UUID{}
	selSet := selector.NewSetFromRaw(entry.RegistrationEntry.Selectors)
=======
func (s *subscribers) Get(sels cache.Selectors) []uuid.UUID {
	subIds := []uuid.UUID{}

	selSet := selector.NewSet(sels)
>>>>>>> a072d4e3
	selPSet := selSet.Power()

	for sel := range selPSet {
		selStr := sel.String()
		subIds = append(subIds, s.selMap[selStr]...)
	}

	subIds = dedupe(subIds)

	return subIds
}

func dedupe(ids []uuid.UUID) (deduped []uuid.UUID) {
	uniqueMap := map[uuid.UUID]bool{}
	for i := range ids {
		uniqueMap[ids[i]] = true
	}
	for key, _ := range uniqueMap {
		deduped = append(deduped, key)
	}
	return
}<|MERGE_RESOLUTION|>--- conflicted
+++ resolved
@@ -45,16 +45,10 @@
 	return nil
 }
 
-<<<<<<< HEAD
-func (s *subscribers) Notify(entry *cache.Entry) {
-	sids := []uuid.UUID{}
-	selSet := selector.NewSetFromRaw(entry.RegistrationEntry.Selectors)
-=======
 func (s *subscribers) Get(sels cache.Selectors) []uuid.UUID {
 	subIds := []uuid.UUID{}
 
-	selSet := selector.NewSet(sels)
->>>>>>> a072d4e3
+	selSet := selector.NewSetFromRaw(sels)
 	selPSet := selSet.Power()
 
 	for sel := range selPSet {
