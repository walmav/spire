--- conflicted
+++ resolved
@@ -37,8 +37,8 @@
 	tlsCert = append(tlsCert, tls.Certificate{Certificate: [][]byte{svid.Raw}, PrivateKey: key})
 	tlsConfig = spiffePeer.NewTLSConfig(tlsCert)
 	dialCreds := grpc.WithTransportCredentials(credentials.NewTLS(tlsConfig))
-
-	conn, err := grpc.Dial(m.serverAddr.String(), dialCreds)
+	ctx, _ := context.WithCancel(context.Background())
+	conn, err := grpc.DialContext(ctx, m.serverAddr.String(), dialCreds)
 	if err != nil {
 		return nil, err
 	}
@@ -46,17 +46,6 @@
 }
 
 // newClient adds a new client to the pool and associates it to the specified list of spiffeIDs.
-<<<<<<< HEAD
-func (m *manager) newClient(spiffeIDs []string, svid *x509.Certificate, key *ecdsa.PrivateKey) error {
-	// If there is no pool yet, create one.
-	m.mtx.Lock()
-	if m.clients == nil {
-		m.clients = &clientsPool{clients: map[string]*client{}, m: &sync.Mutex{}}
-	}
-	m.mtx.Unlock()
-
-	conn, err := m.newGRPCConn(svid, key)
-=======
 func (m *manager) newSyncClient(spiffeIDs []string, svid *x509.Certificate, key *ecdsa.PrivateKey) error {
 	// If there is no pool yet, create one.
 	m.mtx.Lock()
@@ -66,7 +55,6 @@
 	m.mtx.Unlock()
 
 	client, err := m.newClient(svid, key)
->>>>>>> 5346f817
 	if err != nil {
 		return err
 	}
@@ -86,19 +74,13 @@
 	}
 
 	nodeClient := node.NewNodeClient(conn)
-
-	stream, err := nodeClient.FetchSVID(context.TODO())
+	ctx, _ := context.WithCancel(context.Background())
+	stream, err := nodeClient.FetchSVID(ctx)
 	if err != nil {
 		conn.Close()
 		return nil, err
 	}
 
-<<<<<<< HEAD
-	p.m.Lock()
-	defer p.m.Unlock()
-	p.clients[spiffeID] = &client{conn: conn, stream: stream}
-	return nil
-=======
 	return &client{conn: conn, stream: stream}, nil
 }
 
@@ -111,7 +93,6 @@
 	p.m.Lock()
 	defer p.m.Unlock()
 	p.clients[spiffeID] = client
->>>>>>> 5346f817
 }
 
 func (p *clientsPool) get(spiffeID string) *client {
@@ -120,8 +101,6 @@
 	return p.clients[spiffeID]
 }
 
-<<<<<<< HEAD
-=======
 func (m *manager) getRotationClient() *client {
 	return m.syncClients.get(rotatorTag)
 }
@@ -136,7 +115,6 @@
 	return nil
 }
 
->>>>>>> 5346f817
 // close releases the pool's resources.
 func (p *clientsPool) close() {
 	p.m.Lock()
