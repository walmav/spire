--- conflicted
+++ resolved
@@ -7,13 +7,8 @@
 to a signature based proof-of-possession challenge issued by the server
 plugin.
 
-<<<<<<< HEAD
 The SPIFFE ID produced by the server-side `sshpop` plugin is based on the certificate fingerprint,
-which is an unpadded base64 encoded sha256 hash of the certificate in openssh format.
-=======
-The SPIFFE ID produced by the plugin is based on the certificate fingerprint,
 which is an unpadded url-safe base64 encoded sha256 hash of the certificate in openssh format.
->>>>>>> 1b8cb323
 
 ```
 spiffe://<trust-domain>/spire/agent/sshpop/<fingerprint>
